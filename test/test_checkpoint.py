import unittest
import os
import shutil

import mock
from mock import ANY

from machine.util.checkpoint import Checkpoint


class TestCheckpoint(unittest.TestCase):

    EXP_DIR = "test_experiment"

    def tearDown(self):
        path = self._get_experiment_dir()
        if os.path.exists(path):
            shutil.rmtree(path)

    def test_path_error(self):
        ckpt = Checkpoint(None, None, None, None, None, None)
        self.assertRaises(LookupError, lambda: ckpt.path)

    @mock.patch('machine.util.checkpoint.torch')
    @mock.patch('machine.util.checkpoint.dill')
    @mock.patch('machine.util.checkpoint.open')
    def test_save_checkpoint_calls_torch_save(
            self, mock_open, mock_dill, mock_torch):
        epoch = 5
        step = 10
        optim = mock.Mock()
        state_dict = {'epoch': epoch, 'step': step, 'optimizer': optim}

        mock_model = mock.Mock()
        mock_vocab = mock.Mock()
        mock_open.return_value = mock.MagicMock()

        chk_point = Checkpoint(model=mock_model, optimizer=optim,
                               epoch=epoch, step=step,
                               input_vocab=mock_vocab, output_vocab=mock_vocab)

        path = chk_point.save(self._get_experiment_dir())

        self.assertEqual(2, mock_torch.save.call_count)
        mock_torch.save.assert_any_call(state_dict,
                                        os.path.join(chk_point.path, Checkpoint.TRAINER_STATE_NAME))
        mock_torch.save.assert_any_call(mock_model,
                                        os.path.join(chk_point.path, Checkpoint.MODEL_NAME))
<<<<<<< HEAD
        self.assertEqual(2, mock_open.call_count)
=======
        self.assertEquals(2, mock_open.call_count)
>>>>>>> 2b5c30f8
        mock_open.assert_any_call(os.path.join(
            path, Checkpoint.INPUT_VOCAB_FILE), ANY)
        mock_open.assert_any_call(os.path.join(
            path, Checkpoint.OUTPUT_VOCAB_FILE), ANY)
<<<<<<< HEAD
        self.assertEqual(2, mock_dill.dump.call_count)
=======
        self.assertEquals(2, mock_dill.dump.call_count)
>>>>>>> 2b5c30f8
        mock_dill.dump.assert_any_call(mock_vocab,
                                       mock_open.return_value.__enter__.return_value)

    @mock.patch('machine.util.checkpoint.torch')
    @mock.patch('machine.util.checkpoint.dill')
    @mock.patch('machine.util.checkpoint.open')
    def test_load(self, mock_open, mock_dill, mock_torch):
        dummy_vocabulary = mock.Mock()
        mock_optimizer = mock.Mock()
        torch_dict = {"optimizer": mock_optimizer, "epoch": 5, "step": 10}
        mock_open.return_value = mock.MagicMock()
        mock_torch.load.side_effect = [torch_dict, mock.MagicMock()]
        mock_dill.load.return_value = dummy_vocabulary

        loaded_chk_point = Checkpoint.load("mock_checkpoint_path")

        mock_torch.load.assert_any_call(
            os.path.join('mock_checkpoint_path', Checkpoint.TRAINER_STATE_NAME))
        mock_torch.load.assert_any_call(
            os.path.join("mock_checkpoint_path", Checkpoint.MODEL_NAME))

        self.assertEqual(loaded_chk_point.epoch, torch_dict['epoch'])
        self.assertEqual(loaded_chk_point.optimizer, torch_dict['optimizer'])
        self.assertEqual(loaded_chk_point.step, torch_dict['step'])
        self.assertEqual(loaded_chk_point.input_vocab, dummy_vocabulary)
        self.assertEqual(loaded_chk_point.output_vocab, dummy_vocabulary)

    def _get_experiment_dir(self):
        root_dir = os.path.dirname(os.path.realpath(__file__))
        experiment_dir = os.path.join(root_dir, self.EXP_DIR)
        return experiment_dir


if __name__ == '__main__':
    unittest.main()<|MERGE_RESOLUTION|>--- conflicted
+++ resolved
@@ -46,20 +46,12 @@
                                         os.path.join(chk_point.path, Checkpoint.TRAINER_STATE_NAME))
         mock_torch.save.assert_any_call(mock_model,
                                         os.path.join(chk_point.path, Checkpoint.MODEL_NAME))
-<<<<<<< HEAD
-        self.assertEqual(2, mock_open.call_count)
-=======
         self.assertEquals(2, mock_open.call_count)
->>>>>>> 2b5c30f8
         mock_open.assert_any_call(os.path.join(
             path, Checkpoint.INPUT_VOCAB_FILE), ANY)
         mock_open.assert_any_call(os.path.join(
             path, Checkpoint.OUTPUT_VOCAB_FILE), ANY)
-<<<<<<< HEAD
-        self.assertEqual(2, mock_dill.dump.call_count)
-=======
         self.assertEquals(2, mock_dill.dump.call_count)
->>>>>>> 2b5c30f8
         mock_dill.dump.assert_any_call(mock_vocab,
                                        mock_open.return_value.__enter__.return_value)
 
