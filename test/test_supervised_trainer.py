--- conflicted
+++ resolved
@@ -7,7 +7,6 @@
 from machine.dataset import SourceField, TargetField
 from machine.trainer import SupervisedTrainer
 from machine.util.callbacks import CallbackContainer
-
 
 
 class TestSupervisedTrainer(unittest.TestCase):
@@ -27,14 +26,7 @@
                 return_value=[])
     @mock.patch('machine.util.checkpoint.Checkpoint.save')
     @mock.patch('machine.evaluator.Evaluator.evaluate', return_value=([], []))
-<<<<<<< HEAD
     def test_batch_num_when_resuming(self, mock_evaluator, mock_checkpoint, mock_func):
-=======
-    def test_batch_num_when_resuming(
-            self, mock_evaluator, mock_checkpoint, mock_func):
-        mock_model = mock.Mock()
-        mock_optim = mock.Mock()
->>>>>>> 2b5c30f8
 
         trainer = SupervisedTrainer(batch_size=16)
         trainer.model = mock.Mock()
@@ -46,26 +38,15 @@
         start_epoch = 1
         steps_per_epoch = 7
         step = 3
-<<<<<<< HEAD
         trainer._train_epoches(self.dataset, n_epoches,
                                start_epoch, step, callbacks)
-=======
-        trainer._train_epoches(self.dataset, mock_model,
-                               n_epoches, start_epoch, step)
->>>>>>> 2b5c30f8
         self.assertEqual(steps_per_epoch - step, mock_func.call_count)
 
     @mock.patch('machine.trainer.SupervisedTrainer._train_batch',
                 return_value=0)
     @mock.patch('machine.util.checkpoint.Checkpoint.save')
     @mock.patch('machine.evaluator.Evaluator.evaluate', return_value=([], []))
-<<<<<<< HEAD
     def test_resume_from_multiple_of_epoches(self, mock_evaluator, mock_checkpoint, mock_func):
-=======
-    def test_resume_from_multiple_of_epoches(
-            self, mock_evaluator, mock_checkpoint, mock_func):
-        mock_model = mock.Mock()
->>>>>>> 2b5c30f8
         mock_optim = mock.Mock()
 
         trainer = SupervisedTrainer(batch_size=16)
@@ -77,13 +58,8 @@
         n_epoches = 1
         start_epoch = 1
         step = 7
-<<<<<<< HEAD
         trainer._train_epoches(
             self.dataset, n_epoches, start_epoch, step, callbacks, dev_data=self.dataset)
-=======
-        trainer._train_epoches(self.dataset, mock_model, n_epoches,
-                               start_epoch, step, dev_data=self.dataset)
->>>>>>> 2b5c30f8
 
     @mock.patch('machine.util.checkpoint.Checkpoint')
     @mock.patch('machine.util.checkpoint.Checkpoint.load')
@@ -100,24 +76,14 @@
 
         trainer = SupervisedTrainer(batch_size=16)
 
-<<<<<<< HEAD
         trainer.train(mock_model, self.dataset, n_epoches,
                       resume=True, checkpoint_path='dummy', optimizer='sgd')
-=======
-        trainer.train(mock_model, self.dataset, n_epoches, resume=True,
-                      checkpoint_path='dummy', optimizer='sgd')
->>>>>>> 2b5c30f8
 
         self.assertFalse(
             sgd.called, "Failed to not call Optimizer() when optimizer should be loaded from checkpoint")
 
-<<<<<<< HEAD
         trainer.train(mock_model, self.dataset, n_epoches,
                       resume=False, checkpoint_path='dummy', optimizer='sgd')
-=======
-        trainer.train(mock_model, self.dataset, n_epoches, resume=False,
-                      checkpoint_path='dummy', optimizer='sgd')
->>>>>>> 2b5c30f8
 
         sgd.assert_called()
 
