from __future__ import print_function

import logging
import os
import shutil
import time

<<<<<<< HEAD
=======
import torch
from torch.nn import DataParallel
>>>>>>> d78d70ed
import dill
import torch

from machine.models import ACModel

from .base_checkpoint import BaseCheckpoint


class Checkpoint(BaseCheckpoint):
    """
    The Checkpoint class manages the saving and loading of a model during training. It allows training to be suspended
    and resumed at a later time (e.g. when running on a cluster using sequential jobs).

    To make a checkpoint, initialize a Checkpoint object with the following args; then call that object's save() method
    to write parameters to disk.

    Args:
        model (machine.Seq2seq): seq2seq model being trained
        optimizer (Optimizer): stores the state of the optimizer
        epoch (int): current epoch (an epoch is a loop through the full training data)
        step (int): number of examples seen within the current epoch
        input_vocab (Vocabulary): vocabulary for the input language
        output_vocab (Vocabulary): vocabulary for the output language

    Attributes:
        TRAINER_STATE_NAME (str): name of the file storing trainer states
        MODEL_NAME (str): name of the file storing model
        INPUT_VOCAB_FILE (str): name of the input vocab file
        OUTPUT_VOCAB_FILE (str): name of the output vocab file
    """

    def __init__(self, model, optimizer, epoch, step,
                 input_vocab, output_vocab, path=None):
        self.model = model
        self.optimizer = optimizer
        self.input_vocab = input_vocab
        self.output_vocab = output_vocab
        self.epoch = epoch
        self.step = step
        self._path = path

    @property
    def path(self):
        if self._path is None:
            raise LookupError("The checkpoint has not been saved.")
        return self._path

    def save(self, experiment_dir, name=None):
        """
        Saves the current model and related training parameters into a subdirectory of the checkpoint directory.
        By default, the name of the subdirectory is the current local time in Y_M_D_H_M_S format, optionally a variable name can be passed to give the checkpoint a different name.
        Args:
            experiment_dir (str): path to the experiment root directory
            name (str): alternative name for the model
        Returns:
             str: path to the saved checkpoint subdirectory
        """
        name = name or time.strftime('%Y_%m_%d_%H_%M_%S', time.localtime())

        self._path = os.path.join(experiment_dir, name)
        path = self._path

        if os.path.exists(path):
            shutil.rmtree(path)
        os.makedirs(path)
        torch.save({'epoch': self.epoch,
                    'step': self.step,
                    'optimizer': self.optimizer
                    },
                   os.path.join(path, self.TRAINER_STATE_NAME))

        if isinstance(self.model, DataParallel):
            torch.save(self.model.module, os.path.join(path, self.MODEL_NAME))
        else:
            torch.save(self.model, os.path.join(path, self.MODEL_NAME))

        with open(os.path.join(path, self.INPUT_VOCAB_FILE), 'wb') as fout:
            dill.dump(self.input_vocab, fout)
        with open(os.path.join(path, self.OUTPUT_VOCAB_FILE), 'wb') as fout:
            dill.dump(self.output_vocab, fout)

        return path

    @classmethod
    def load(cls, path):
        """
        Loads a Checkpoint object that was previously saved to disk.
        Args:
            path (str): path to the checkpoint subdirectory
        Returns:
            checkpoint (Checkpoint): checkpoint object with fields copied from those stored on disk
        """
        logger = logging.getLogger(__name__)
        logger.info("Loading checkpoints from {}".format(path))

        if torch.cuda.is_available():
            resume_checkpoint = torch.load(
                os.path.join(path, cls.TRAINER_STATE_NAME))
            model = torch.load(os.path.join(path, cls.MODEL_NAME))
        else:
            resume_checkpoint = torch.load(os.path.join(
                path, cls.TRAINER_STATE_NAME), map_location=lambda storage, loc: storage)
            model = torch.load(os.path.join(path, cls.MODEL_NAME),
                               map_location=lambda storage, loc: storage)

        model.flatten_parameters()  # make RNN parameters contiguous
        with open(os.path.join(path, cls.INPUT_VOCAB_FILE), 'rb') as fin:
            input_vocab = dill.load(fin)
        with open(os.path.join(path, cls.OUTPUT_VOCAB_FILE), 'rb') as fin:
            output_vocab = dill.load(fin)
        optimizer = resume_checkpoint['optimizer']
        return Checkpoint(model=model,
                          epoch=resume_checkpoint['epoch'],
                          step=resume_checkpoint['step'],
                          input_vocab=input_vocab,
                          output_vocab=output_vocab,
                          optimizer=optimizer,
                          path=path)



class RLCheckpoint(BaseCheckpoint):
    CHECKPOINT_NAME='check.pt'

    def __init__(self, model, optimizer, status, obs, path=None):
        self.model = model
        self.optimizer = optimizer
        self.status = status
        self.obs = obs
        if path is None:
            # some default
            pass
        else:
            self._path = path

    def path(self):
        if self._path is None:
            raise LookupError("The checkpoint has not been saved.")
        return self._path

    def save(self):
        logger = logging.getLogger(__name__)

        name = f"{self.status['i']:06}_{self.CHECKPOINT_NAME}"
        path = os.path.join(self._path, name)
        state = {
            'i': self.status['i'],
            'num_episodes': self.status['num_episodes'],
            'num_frames': self.status['num_frames'],
            'optimizer': self.optimizer.state_dict(),
            'model': self.model.state_dict(),
            'model_params': {
                'obs_space': self.model.obs_space,
                'action_space': self.model.action_space,
                'image_dim': self.model.image_dim,
                'memory_dim': self.model.memory_dim,
                'instr_dim': self.model.instr_dim,
                'use_instr': self.model.use_instr,
                'lang_model': self.model.lang_model,
                'use_memory': self.model.use_memory,
                'arch': self.model.arch,
            }
        }
        logger.info(f"Saving RLCheckpoint to {path}")
        torch.save(state, path)

    @classmethod
    def load(cls, path):
        """
        Load entire training state to resume training
        """
        pass

    @classmethod
    def load_model(cls, path):
        """
        Only load a model to perform some evaluation runs
        """
        logger = logging.getLogger(__name__)
        logger.info(f"Loading RLCheckpoint from {path}")
        state = torch.load(path, map_location=torch.device('cpu'))
        params = [
            state['model_params']['obs_space'],
            state['model_params']['action_space'],
            state['model_params']['image_dim'],
            state['model_params']['memory_dim'],
            state['model_params']['instr_dim'],
            state['model_params']['use_instr'],
            state['model_params']['lang_model'],
            state['model_params']['use_memory'],
            state['model_params']['arch'],
        ]
        model = ACModel(*params)
        model.load_state_dict(state['model'])
        print(model)
        model.eval()
        return model<|MERGE_RESOLUTION|>--- conflicted
+++ resolved
@@ -5,13 +5,9 @@
 import shutil
 import time
 
-<<<<<<< HEAD
-=======
+import dill
 import torch
 from torch.nn import DataParallel
->>>>>>> d78d70ed
-import dill
-import torch
 
 from machine.models import ACModel
 
